/*
 * Copyright 2016 The BigDL Authors.
 *
 * Licensed under the Apache License, Version 2.0 (the "License");
 * you may not use this file except in compliance with the License.
 * You may obtain a copy of the License at
 *
 *     http://www.apache.org/licenses/LICENSE-2.0
 *
 * Unless required by applicable law or agreed to in writing, software
 * distributed under the License is distributed on an "AS IS" BASIS,
 * WITHOUT WARRANTIES OR CONDITIONS OF ANY KIND, either express or implied.
 * See the License for the specific language governing permissions and
 * limitations under the License.
 */

package com.intel.analytics.bigdl.dataset.segmentation

import com.intel.analytics.bigdl.tensor.Tensor
import scala.collection.mutable.ArrayBuffer


abstract class SegmentationMasks extends Serializable {
  /**
   * Convert to a RLE encoded tensor
   */
  def toRLE: RLEMasks
}

/**
 * A mask of regions defined by one or more polygons. The masked object(s) should have the same
 * label.
 * @param poly An array of polygons. The inner array defines one polygon, with [x1,y1,x2,y2,...]
 * @param height the height of the image
 * @param width the width of the image
 */
class PolyMasks(val poly: Array[Array[Float]], val height: Int, val width: Int) extends
  SegmentationMasks {
  override def toRLE: RLEMasks = {
    require(height > 0 && width > 0, "the height and width must > 0 for toRLE")
    MaskUtils.mergeRLEs(MaskUtils.poly2RLE(this, height, width), false)
  }
}

object PolyMasks {
  def apply(poly: Array[Array[Float]], height: Int, width: Int): PolyMasks =
    new PolyMasks(poly, height, width)
}

/**
 * A mask of regions defined by RLE. The masked object(s) should have the same label.
 * This class corresponds to "uncompressed RLE" of COCO dataset.
 * RLE is a compact format for binary masks. Binary masks defines the region by assigning a boolean
 * to every pixel of the image. RLE compresses the binary masks by instead recording the runs of
 * trues and falses in the binary masks. RLE is an array of integer.
 * The first element is the length of run of falses staring from the first pixel.
 * The second element of RLE is the is the length of first run of trues.
 * e.g. binary masks: 00001110000011
 *      RLE:          ---4--3----5-2 ====> 4,3,5,2
 *
 * Also note that we don't use COCO's "compact" RLE string here because this RLE class has better
 * time & space performance.
 *
 * @param counts the RLE counts
 * @param height height of the image
 * @param width width of the image
 */
class RLEMasks(val counts: Array[Int], val height: Int, val width: Int)
  extends SegmentationMasks {
  override def toRLE: RLEMasks = this

  // cached bbox value
  @transient
  lazy val bbox: (Float, Float, Float, Float) = MaskUtils.rleToOneBbox(this)

  // cached area value
  @transient
  lazy val area: Long = MaskUtils.rleArea(this)

  /**
   * Get an element in the counts. Process the overflowed int
   *
   * @param idx
   * @return
   */
  def get(idx: Int): Long = {
    MaskUtils.uint2long(counts(idx))
  }

  override def equals(obj: Any): Boolean = {
    if (obj == null) {
      return false
    }
    if (!obj.isInstanceOf[RLEMasks]) {
      return false
    }
    val other = obj.asInstanceOf[RLEMasks]
    if (this.eq(other)) {
      return true
    }

    this.counts.deep == other.counts.deep &&
      this.height == other.height &&
      this.width == other.width
  }

  override def hashCode() : Int = {
    val seed = 37
    var hash = 1
    hash = hash * seed + height
    hash = hash * seed + width
    this.counts.foreach(key => {
      hash = hash * seed + key.hashCode()
    })
    hash
  }
}

object RLEMasks {
  def apply(counts: Array[Int], height: Int, width: Int): RLEMasks =
    new RLEMasks(counts, height, width)
}


object MaskUtils {

  /**
   * Convert an unsigned int to long (note: int may overflow)
   *
   * @param i
   * @return
   */
  def uint2long(i: Int): Long = {
    if (i >= 0) {
      i
    } else {
      i.toLong - Int.MinValue.toLong + Int.MaxValue.toLong + 1
    }
  }

  /**
   * Convert "uncompressed" RLE to "compact" RLE string of COCO
   * Implementation based on COCO's MaskApi.c
   * @param rle
   * @return RLE string
   */
  // scalastyle:off methodName
  def RLE2String(rle: RLEMasks): String = {
    // Similar to LEB128 but using 6 bits/char and ascii chars 48-111.
    val m = rle.counts.length
    val s = new ArrayBuffer[Char]()
    for (i <- 0 until m) {
      var x = rle.get(i)
      if (i > 2) x -= rle.get(i - 2)
      var more = true
      while (more) {
        var c = (x & 0x1f)
        x >>= 5
        more = if ((c & 0x10) != 0) x != -1 else x != 0
        if (more) c |= 0x20
        c += 48
        s += c.toChar
      }
    }
    new String(s.toArray)
  }
  // scalastyle:on methodName

  /**
   * Convert "compact" RLE string of COCO to "uncompressed" RLE
   * Implementation based on COCO's MaskApi.c
   * @param s the RLE string
   * @param h height of the image
   * @param w width of the image
   * @return RLE string
   */
  def string2RLE(s: String, h: Int, w: Int): RLEMasks = {
    val cnts = new ArrayBuffer[Int]()
    var m = 0
    var p = 0
    while (p < s.length) {
      var x = 0L
      var k = 0
      var more = true
      while (more) {
        val c = s(p).toLong - 48
        x |= (c & 0x1f) << (5 * k)
        more = (c & 0x20) != 0
        k += 1
        p += 1
        if (!more && (c & 0x10) != 0) x |= -1 << (5 * k)
      }
      if (m > 2) x += uint2long(cnts(m - 2))
      cnts += x.toInt
      m += 1
    }
    RLEMasks(cnts.toArray, h, w)
  }

  /**
   * Convert a PolyMasks to an array of RLEMasks. Note that a PolyMasks may have multiple
   * polygons. This function does not merge them. Instead, it returns the RLE for each polygon.
   * Implementation based on COCO's MaskApi.c
   * @param poly
   * @param height height of the image
   * @param width width of the image
   * @return The converted RLEs
   */
  def poly2RLE(poly: PolyMasks, height: Int, width: Int): Array[RLEMasks] = {
    poly.poly.map(xy => {
      // upsample and get discrete points densely along entire boundary
      val scale = 5d
      val (u, v, upsamplePoints) = {
        val nPoints = xy.length / 2
        val x = new Array[Long](nPoints + 1)
        val y = new Array[Long](nPoints + 1)
        for (j <- 0 until nPoints) {
          x(j) = Math.floor(scale * xy(j * 2 + 0) + .5).toLong
          y(j) = Math.floor(scale * xy(j * 2 + 1) + .5).toLong
        }
        x(nPoints) = x(0)
        y(nPoints) = y(0)
        val m1 = (0 until nPoints).map { case j =>
          Math.max(Math.abs(x(j) - x(j + 1)), Math.abs(y(j) - y(j + 1))) + 1
        }.sum.toInt
        val u = new Array[Long](m1)
        val v = new Array[Long](m1)

        var m = 0
        for (j <- 0 until nPoints) {
          val (xs, xe, ys, ye, dx, dy, flip) = {
            val _xs = x(j)
            val _xe = x(j + 1)
            val _ys = y(j)
            val _ye = y(j + 1)
            val _dx = Math.abs(_xe - _xs)
            val _dy = Math.abs(_ys - _ye)
            val _flip = (_dx >= _dy && _xs > _xe) || (_dx < _dy && _ys > _ye)
            if (_flip) (_xe, _xs, _ye, _ys, _dx, _dy, _flip)
            else (_xs, _xe, _ys, _ye, _dx, _dy, _flip)
          }

          if (dx >= dy) {
            for (d <- 0 to dx.toInt) {
              val s = (ye - ys).toDouble / dx
              val t = if (flip) dx - d else d
              u(m) = t + xs
              v(m) = Math.floor(ys + s * t + .5).toLong
              m += 1
            }
          }
          else {
            for (d <- 0 to dy.toInt) {
              val s = (xe - xs).toDouble / dy
              val t = if (flip) dy - d else d
              v(m) = t + ys
              u(m) = Math.floor(xs + s * t + .5).toLong
              m += 1
            }
          }
        }
        (u, v, m)
      }
      // get points along y-boundary and downsample
      val (downsampleX, downsampleY, downsamplePoints) = {
        // use an independent scope
        val nPoints = upsamplePoints
        var m = 0
        val x = new Array[Long](nPoints)
        val y = new Array[Long](nPoints)
        for (j <- 1 until nPoints) {
          if (u(j) != u(j - 1)) {
            // Should u(j) - 1 be u(j - 1) ????
            val _xd = if (u(j) < u(j - 1)) u(j) else u(j) - 1
            val xd = (_xd.toDouble + .5) / scale - .5
            if (Math.floor(xd) != xd || xd < 0 || xd > width - 1) {
              // continue
            } else {
              var yd = (if (v(j) < v(j - 1)) v(j) else v(j - 1)).toDouble
              yd = (yd + .5) / scale - .5
              if (yd < 0) {
                yd = 0
              } else if (yd > height) {
                yd = height
              }
              yd = Math.ceil(yd)
              x(m) = xd.toInt
              y(m) = yd.toInt
              m += 1
            }
          }
        }
        (x, y, m)
      }

      {
        // compute rle encoding given y-boundary points
        val x = downsampleX
        val y = downsampleY
        val nPoints = downsamplePoints + 1
        val a = new Array[Long](nPoints)
        for (j <- 0 until nPoints - 1)
          a(j) = x(j) * height + y(j)
        a(nPoints - 1) = height * width
        scala.util.Sorting.quickSort(a)

        var p = 0L
        for (j <- 0 until nPoints) {
          val t = a(j)
          a(j) -= p
          p = t
        }
        val b = new ArrayBuffer[Int]()
        var j = 1
        var m = 1
        b += a(0).toInt
        while (j < nPoints) {
          if (a(j) > 0) {
            b += a(j).toInt
            m += 1
            j += 1
          }
          else {
            j += 1
            if (j < nPoints) {
              b(m - 1) += a(j).toInt
              j += 1
            }
          }
        }
        RLEMasks(b.toArray, height, width)
      }
    })
  }

  /**
   * Merge multiple RLEs into one (union or intersect)
   * Implementation based on COCO's MaskApi.c
   * @param R the RLEs
   * @param intersect if true, do intersection; else find union
   * @return the merged RLE
   */
  def mergeRLEs(R: Array[RLEMasks], intersect: Boolean): RLEMasks = {
    val n = R.length
    if (n == 1) return R(0)
    val h = R(0).height
    val w = R(0).width
    val cnts = new ArrayBuffer[Int]()
    cnts.appendAll(R(0).counts)
    for(i <- 1 until n) {
      val B = R(i)
      require(B.height == h && B.width == w, "The height and width of the merged RLEs must" +
        " be the same")
      val acnt = cnts.toArray
      val am = cnts.length
      cnts.clear()
      var ca = uint2long(acnt(0))
      var cb = B.get(0)
      var (v, va, vb) = (false, false, false)
      var a = 1
      var b = 1
      var cc = 0L
      var ct = 1L

      while (ct > 0) {
        val c = Math.min(ca, cb)
        cc += c
        ct = 0
        ca -= c
        if (ca == 0 && a < am) {
          ca = uint2long(acnt(a))
          a += 1
          va = !va
        }
        ct += ca
        cb -= c
        if (cb == 0 && b < B.counts.length) {
          cb = B.get(b)
          b += 1
          vb = !vb
        }
        ct += cb
        val vp = v
        if (intersect) {
          v = va && vb
        } else {
          v = va || vb
        }
        if (v != vp || ct == 0) {
          cnts += cc.toInt
          cc = 0
        }
      }
    }
    RLEMasks(cnts.toArray, h, w)
  }

<<<<<<< HEAD
  private[segmentation] def rleArea(R: RLEMasks): Long = {
    var a = 0L
    for (j <- 1.until(R.counts.length, 2))
      a += R.get(j)
    a.toInt
  }

  /**
   * Calculate the intersection over union (IOU) of two RLEs
   * @param detection the detection RLE
   * @param groundTruth the ground truth RLE
   * @param isCrowd if groundTruth is isCrowd
   * @return IOU
   */
  def rleIOU(detection: RLEMasks, groundTruth: RLEMasks, isCrowd: Boolean): Float = {
    val gtBbox = groundTruth.bbox
    val dtBbox = detection.bbox
    require((detection.width, detection.height) == (groundTruth.width, groundTruth.height),
      "The sizes of RLEs must be the same to compute IOU")
    val iou = bboxIOU(gtBbox, dtBbox, isCrowd)

    if (iou > 0) {
      val crowd = isCrowd

      val dCnts = detection
      val gCnts = groundTruth

      var a = 1
      var b = 1

      var ca = dCnts.get(0)
      val ka = dCnts.counts.length
      var va: Boolean = false
      var vb: Boolean = false

      var cb = gCnts.get(0)
      val kb = gCnts.counts.length
      var i = 0L
      var u = 0L
      var ct = 1L

      while (ct > 0) {
        val c = math.min(ca, cb)
        if (va || vb) {
          u = u + c
          if (va && vb) i += c
        }
        ct = 0

        ca = ca - c
        if (ca == 0 && a < ka) {
          ca = dCnts.get(a)
          a += 1
          va = !va
        }
        ct += ca

        cb = cb - c
        if (cb == 0 && b < kb) {
          cb = gCnts.get(b)
          b += 1
          vb = !vb
        }
        ct += cb
      }
      if (i == 0) {
        u = 1
      } else if (crowd) {
        u = dCnts.area
      }
      i.toFloat / u
    } else {
      iou
    }
  }

  /**
   * Get the iou of two bounding boxes
   * @param gtx1 Ground truth x1
   * @param gty1 Ground truth y1
   * @param gtx2 Ground truth x2
   * @param gty2 Ground truth y2
   * @param dtx1 Detection x1
   * @param dty1 Detection y1
   * @param dtx2 Detection x2
   * @param dty2 Detection y2
   * @param isCrowd if ground truth is is crowd
   * @return
   */
  def bboxIOU(gtx1: Float, gty1: Float, gtx2: Float, gty2: Float, dtx1: Float, dty1: Float,
    dtx2: Float, dty2: Float, isCrowd: Boolean): Float = {
    val (xmin, ymin, xmax, ymax) = (gtx1, gty1, gtx2, gty2)
    val (x1, y1, x2, y2) = (dtx1, dty1, dtx2, dty2)
    val area = (xmax - xmin + 1) * (ymax - ymin + 1)
    val ixmin = Math.max(xmin, x1)
    val iymin = Math.max(ymin, y1)
    val ixmax = Math.min(xmax, x2)
    val iymax = Math.min(ymax, y2)
    val inter = Math.max(ixmax - ixmin + 1, 0) * Math.max(iymax - iymin + 1, 0)
    val detectionArea = (x2 - x1 + 1) * (y2 - y1 + 1)
    val union = if (isCrowd) detectionArea else (detectionArea + area - inter)
    inter / union
  }

  /**
   * Get the iou of two bounding boxes
   * @param groundTruth
   * @param detection
   * @param isCrowd if groundTruth is isCrowd
   * @return
   */
  def bboxIOU(groundTruth: (Float, Float, Float, Float),
    detection: (Float, Float, Float, Float), isCrowd: Boolean): Float = {
    bboxIOU(groundTruth._1, groundTruth._2, groundTruth._3, groundTruth._4,
      detection._1, detection._2, detection._3, detection._4, isCrowd)
  }

  // convert one rle to one bbox
  private[segmentation] def rleToOneBbox(rle: RLEMasks): (Float, Float, Float, Float) = {
    val m = rle.counts.length / 2 * 2

    val h = rle.height.toLong
    var xp = 0.0f
    var cc = 0L
    var xs = rle.width.toLong
    var ys = rle.height.toLong
    var ye = 0.0f
    var xe = 0.0f

    if(m == 0) {
      (0, 0, 0, 0)
    } else {
      for (j <- 0 until m) {
        cc += rle.get(j)
        val t = cc - j % 2
        val y = t % h
        val x = (t - y) / h
        if (j % 2 == 0) {
          xp = x
        } else if (xp < x) {
          ys = 0
          ye = h - 1
        }
        xs = math.min(xs, x)
        xe = math.max(xe, x)
        ys = math.min(ys, y)
        ye = math.max(ye, y)
      }
      (xs, ys, xe, ye)
    }
=======
  def polyToSingleRLE(poly: PolyMasks, height: Int, width: Int): RLEMasks = {
    val out = poly2RLE(poly, height, width)
    mergeRLEs(out, false)
  }

  // convert binary mask to rle with counts
  def binaryToRLE(binaryMask: Tensor[Float]): RLEMasks = {
    val countsBuffer = new ArrayBuffer[Int]

    val h = binaryMask.size(1)
    val w = binaryMask.size(2)
    val maskArr = binaryMask.storage().array()
    val offset = binaryMask.storageOffset() - 1

    val n = binaryMask.nElement()
    var i = 0
    var p = -1
    var c = 0
    while (i < n) {
      // the first one should be 0
      val iw = i / h
      val ih = i % h
      val ss = ih * w + iw
      if (p == -1 && maskArr(ss + offset) == 1) {
        countsBuffer.append(0)
        p = 1
        c = 1
      } else if (p == -1 && maskArr(ss + offset) == 0) {
        p = 0
        c = 1
      } else if (maskArr(ss + offset) == p) {
        c += 1
      } else {
        countsBuffer.append(c)
        c = 1
        p = maskArr(ss + offset).toInt
      }
      i += 1
    }
    countsBuffer.append(c)

    RLEMasks(countsBuffer.toArray, height = h, width = w)
>>>>>>> c8146fca
  }
}<|MERGE_RESOLUTION|>--- conflicted
+++ resolved
@@ -395,7 +395,6 @@
     RLEMasks(cnts.toArray, h, w)
   }
 
-<<<<<<< HEAD
   private[segmentation] def rleArea(R: RLEMasks): Long = {
     var a = 0L
     for (j <- 1.until(R.counts.length, 2))
@@ -546,7 +545,8 @@
       }
       (xs, ys, xe, ye)
     }
-=======
+  }
+
   def polyToSingleRLE(poly: PolyMasks, height: Int, width: Int): RLEMasks = {
     val out = poly2RLE(poly, height, width)
     mergeRLEs(out, false)
@@ -589,6 +589,5 @@
     countsBuffer.append(c)
 
     RLEMasks(countsBuffer.toArray, height = h, width = w)
->>>>>>> c8146fca
   }
 }